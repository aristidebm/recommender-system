--- conflicted
+++ resolved
@@ -1,9 +1,9 @@
 ??
 ---
 
-# Recommender System Codebase
-
-This project demonstrates the development of a **recommender system** leveraging **matrix factorization** techniques. The **Alternating Least Squares (ALS)** algorithm is at the core of this system, enabling precise user-item rating predictions. It has been validated using the **MovieLens dataset**, showcasing good performance and adaptability to real-world scenarios.
+# Recommendation System Building (Framework)
+
+This project demonstrates the development of a **high-performing recommender system** leveraging **matrix factorization** techniques. The **Alternating Least Squares (ALS)** algorithm is at the core of this system, enabling precise user-item rating predictions. It has been extensively validated using the **MovieLens dataset**, showcasing exceptional performance and adaptability to real-world scenarios.
 
 ---
 
@@ -11,7 +11,7 @@
 
 1. [Introduction](#introduction)
 2. [Key Features](#key-features)
-3. [Algorithms](#algorithm)
+3. [Algorithms](#algorithms)
    - [Alternating Least Squares (ALS)](#alternating-least-squares-als)
 4. [Dataset](#dataset)
 5. [Installation](#installation)
@@ -71,7 +71,6 @@
 
 #### Advantages:
 - Scalable to large datasets.
-- Support for parallelization compare to the SVD factorization approach
 - Handles sparsity in user-item interaction matrices effectively.
 
 ---
@@ -110,12 +109,11 @@
 ## Usage
 
 1. **Run the model**:
-   Run the example file:
    ```bash
    poetry run python main.py
    ```
 
-3. **Evaluate performance**:
+2. **Evaluate performance**:
    The script outputs RMSE values for both training and testing, providing insight into the system's predictive accuracy.
 
 ---
@@ -140,45 +138,28 @@
 
 ---
 
-<<<<<<< HEAD
 ## Code Structure
-=======
-## Future Directions
-
-- **Integration of Additional Algorithms**: Incorporate other collaborative filtering and content-based methods.
-- **Hybrid Recommender Systems**: Combine collaborative and content-based filtering for improved performance.
-- **Real-Time Recommendations**: Optimize the system for real-time use cases.
-- **Integration of Model-Based Algorithms**
-
----
-
-## License
-
-This project is licensed under the MIT License. See the `LICENSE` file for more details.
-
----
-
-## Contributing
-
-### File Structure
->>>>>>> 598f91e3
 
 ```txt
 artifacts/            # Stores generated artifacts such as model checkpoints, logs, and profiling data.
 ├── checkpoints/      # Saved model checkpoints for resuming or fine-tuning training.
 │   └── als/          # Checkpoints for the ALS algorithm specifically.
-│       ├── 1000000   # Checkpoint for ALS with 1 million interactions as limit of lines to load.
-│       └── 100000000 # Checkpoint for ALS with 100 million interactions as limit of lines to load.
+│       ├── 1000000   # Checkpoint for ALS with 1 million interactions.
+│       └── 100000000 # Checkpoint for ALS with 100 million interactions.
 ├── figures/          # Contains visualizations or figures generated during the project.
 └── logs/             # Logging files generated during training or testing.
 
-datasets/             # Documentation about the datasets used for training and evaluation of the recommender system.
+datasets/             # Datasets used for training and evaluation of the recommender system.
 
 docs/                 # Documentation for the project, including detailed explanations and guidelines.
 
 examples/             # Example scripts to demonstrate the usage of the system.
 ├── basic_example/    # A simple example to get started quickly.
 └── movies_lens/      # Example using the MovieLens dataset.
+
+figures/              # Additional plots and figures for analysis and results.
+
+ml-32m/               # Preprocessed or raw data specifically for the MovieLens 32M dataset.
 
 src/                  # Source code for the project, organized by functional modules.
 ├── algorithms/       # Core algorithms used in the recommender system.
@@ -211,6 +192,10 @@
 
 ---
 
+## Resources
+The `docs` folder contains useful resources (papers, ...)
+
+---
 ## License
 
 This project is licensed under the MIT License. See the `LICENSE` file for more details.
